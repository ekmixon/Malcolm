--- conflicted
+++ resolved
@@ -165,13 +165,6 @@
     )
 
 
-<<<<<<< HEAD
-=======
-def TrueOrFalseQuote(expression, falseIsBlank=False):
-    return "'{}'".format('true' if expression else '' if falseIsBlank else 'false')
-
-
->>>>>>> 0c282304
 ###################################################################################################
 class Installer(object):
     # ~~~~~~~~~~~~~~~~~~~~~~~~~~~~~~~~~~~~~~~~~~~~~~~~~~~~~~~~~~~~~~~~~~~~~~~~~~~~~~~~~~~~~~~~~~~~~~~~
@@ -1020,6 +1013,12 @@
                 'FREQ_LOOKUP',
                 TrueOrFalseNoQuote(autoFreq),
             ),
+            # NetBox default site name
+            EnvValue(
+                os.path.join(args.configDir, 'netbox-common.env'),
+                'NETBOX_DEFAULT_SITE',
+                netboxSiteName,
+            ),
             # enable/disable netbox
             EnvValue(
                 os.path.join(args.configDir, 'netbox-common.env'),
@@ -1223,6 +1222,12 @@
                 os.path.join(args.configDir, 'zeek.env'),
                 'EXTRACTED_FILE_UPDATE_RULES',
                 TrueOrFalseNoQuote(fileScanRuleUpdate),
+            ),
+            # disable/enable ICS best guess
+            EnvValue(
+                os.path.join(args.configDir, 'zeek.env'),
+                'ZEEK_DISABLE_BEST_GUESS_ICS',
+                '' if zeekICSBestGuess else TrueOrFalseNoQuote(not zeekICSBestGuess),
             ),
             # live traffic analysis with Zeek
             EnvValue(
@@ -1305,369 +1310,7 @@
                             currentService = serviceMatch.group(1).lower()
                             serviceStartLine = True
 
-<<<<<<< HEAD
                     if (currentSection == 'services') and (not serviceStartLine) and (currentService is not None):
-=======
-                    if currentSection is None:
-                        # variables defined in the sections at the top of the compose file
-
-                        if 'PUID' in line:
-                            # process UID
-                            line = re.sub(r'(PUID\s*:\s*)(\S+)', fr"\g<1>{puid}", line)
-
-                        elif 'PGID' in line:
-                            # process GID
-                            line = re.sub(r'(PGID\s*:\s*)(\S+)', fr"\g<1>{pgid}", line)
-
-                        elif 'PCAP_NODE_NAME' in line:
-                            # capture source "node name" for locally processed PCAP files
-                            line = re.sub(r'(PCAP_NODE_NAME\s*:\s*)(\S+)', fr"\g<1>'{HostName}'", line)
-
-                        elif 'NGINX_SSL' in line:
-                            # HTTPS (nginxSSL=True) vs unencrypted HTTP (nginxSSL=False)
-                            line = re.sub(r'(NGINX_SSL\s*:\s*)(\S+)', fr"\g<1>{TrueOrFalseQuote(nginxSSL)}", line)
-
-                        elif 'NGINX_BASIC_AUTH' in line:
-                            # basic (useBasicAuth=True) vs ldap (useBasicAuth=False)
-                            line = re.sub(
-                                r'(NGINX_BASIC_AUTH\s*:\s*)(\S+)', fr"\g<1>{TrueOrFalseQuote(useBasicAuth)}", line
-                            )
-
-                        elif 'NGINX_LDAP_TLS_STUNNEL' in line:
-                            # StartTLS vs. ldap:// or ldaps://
-                            line = re.sub(
-                                r'(NGINX_LDAP_TLS_STUNNEL\s*:\s*)(\S+)',
-                                fr"\g<1>{TrueOrFalseQuote(((not useBasicAuth) and ldapStartTLS))}",
-                                line,
-                            )
-
-                        elif 'ZEEK_EXTRACTOR_MODE' in line:
-                            # zeek file extraction mode
-                            line = re.sub(r'(ZEEK_EXTRACTOR_MODE\s*:\s*)(\S+)', fr"\g<1>'{fileCarveMode}'", line)
-
-                        elif 'ZEEK_DISABLE_BEST_GUESS_ICS' in line:
-                            # disable/enable ICS best guess
-                            line = re.sub(
-                                r'(ZEEK_DISABLE_BEST_GUESS_ICS\s*:\s*)(\S+)',
-                                fr"\g<1>{TrueOrFalseQuote(not zeekICSBestGuess, falseIsBlank=True)}",
-                                line,
-                            )
-
-                        elif 'EXTRACTED_FILE_PRESERVATION' in line:
-                            # zeek file preservation mode
-                            line = re.sub(
-                                r'(EXTRACTED_FILE_PRESERVATION\s*:\s*)(\S+)', fr"\g<1>'{filePreserveMode}'", line
-                            )
-
-                        elif 'EXTRACTED_FILE_HTTP_SERVER_ENABLE' in line:
-                            # HTTP server for extracted files
-                            line = re.sub(
-                                r'(EXTRACTED_FILE_HTTP_SERVER_ENABLE\s*:\s*)(\S+)',
-                                fr"\g<1>{TrueOrFalseQuote(fileCarveHttpServer)}",
-                                line,
-                            )
-
-                        elif 'EXTRACTED_FILE_HTTP_SERVER_ENCRYPT' in line:
-                            # encrypt HTTP server for extracted files
-                            line = re.sub(
-                                r'(EXTRACTED_FILE_HTTP_SERVER_ENCRYPT\s*:\s*)(\S+)',
-                                fr"\g<1>{TrueOrFalseQuote(fileCarveHttpServer and (len(fileCarveHttpServeEncryptKey) > 0))}",
-                                line,
-                            )
-
-                        elif 'EXTRACTED_FILE_HTTP_SERVER_KEY' in line:
-                            # key for encrypted HTTP-served extracted files (' -> '' for escaping in YAML)
-                            fileCarveHttpServeEncryptKeyEscaped = fileCarveHttpServeEncryptKey.replace("'", "''")
-                            line = re.sub(
-                                r'(EXTRACTED_FILE_HTTP_SERVER_KEY\s*:\s*)(\S+)',
-                                fr"\g<1>'{fileCarveHttpServeEncryptKeyEscaped}'",
-                                line,
-                            )
-
-                        elif 'VTOT_API2_KEY' in line:
-                            # virustotal API key
-                            line = re.sub(r'(VTOT_API2_KEY\s*:\s*)(\S+)', fr"\g<1>'{vtotApiKey}'", line)
-
-                        elif 'EXTRACTED_FILE_ENABLE_YARA' in line:
-                            # file scanning via yara
-                            line = re.sub(
-                                r'(EXTRACTED_FILE_ENABLE_YARA\s*:\s*)(\S+)', fr"\g<1>{TrueOrFalseQuote(yaraScan)}", line
-                            )
-
-                        elif 'EXTRACTED_FILE_ENABLE_CAPA' in line:
-                            # PE file scanning via capa
-                            line = re.sub(
-                                r'(EXTRACTED_FILE_ENABLE_CAPA\s*:\s*)(\S+)', fr"\g<1>{TrueOrFalseQuote(capaScan)}", line
-                            )
-
-                        elif 'EXTRACTED_FILE_ENABLE_CLAMAV' in line:
-                            # file scanning via clamav
-                            line = re.sub(
-                                r'(EXTRACTED_FILE_ENABLE_CLAMAV\s*:\s*)(\S+)',
-                                fr"\g<1>{TrueOrFalseQuote(clamAvScan)}",
-                                line,
-                            )
-
-                        elif 'EXTRACTED_FILE_UPDATE_RULES' in line:
-                            # rule updates (yara/capa via git, clamav via freshclam)
-                            line = re.sub(
-                                r'(EXTRACTED_FILE_UPDATE_RULES\s*:\s*)(\S+)',
-                                fr"\g<1>{TrueOrFalseQuote(fileScanRuleUpdate)}",
-                                line,
-                            )
-
-                        elif 'SURICATA_UPDATE_RULES' in line:
-                            # Suricata signature updates (via suricata-update)
-                            line = re.sub(
-                                r'(SURICATA_UPDATE_RULES\s*:\s*)(\S+)',
-                                fr"\g<1>{TrueOrFalseQuote(suricataRuleUpdate)}",
-                                line,
-                            )
-
-                        elif 'PCAP_ENABLE_NETSNIFF' in line:
-                            # capture pcaps via netsniff-ng
-                            line = re.sub(
-                                r'(PCAP_ENABLE_NETSNIFF\s*:\s*)(\S+)', fr"\g<1>{TrueOrFalseQuote(pcapNetSniff)}", line
-                            )
-
-                        elif 'PCAP_ENABLE_TCPDUMP' in line:
-                            # capture pcaps via tcpdump
-                            line = re.sub(
-                                r'(PCAP_ENABLE_TCPDUMP\s*:\s*)(\S+)', fr"\g<1>{TrueOrFalseQuote(pcapTcpDump)}", line
-                            )
-
-                        elif 'MANAGE_PCAP_FILES' in line:
-                            # Whether or not Arkime is allowed to delete uploaded/captured PCAP
-                            line = re.sub(
-                                r'(MANAGE_PCAP_FILES\s*:\s*)(\S+)', fr"\g<1>{TrueOrFalseQuote(arkimeManagePCAP)}", line
-                            )
-
-                        elif 'ZEEK_LIVE_CAPTURE' in line:
-                            # live traffic analysis with Zeek
-                            line = re.sub(
-                                r'(ZEEK_LIVE_CAPTURE\s*:\s*)(\S+)', fr"\g<1>{TrueOrFalseQuote(liveZeek)}", line
-                            )
-
-                        elif 'ZEEK_ROTATED_PCAP' in line:
-                            # rotated captured PCAP analysis with Zeek (not live capture)
-                            line = re.sub(
-                                r'(ZEEK_ROTATED_PCAP\s*:\s*)(\S+)',
-                                fr"\g<1>{TrueOrFalseQuote(autoZeek and (not liveZeek))}",
-                                line,
-                            )
-
-                        elif 'SURICATA_LIVE_CAPTURE' in line:
-                            # live traffic analysis with Suricata
-                            line = re.sub(
-                                r'(SURICATA_LIVE_CAPTURE\s*:\s*)(\S+)', fr"\g<1>{TrueOrFalseQuote(liveSuricata)}", line
-                            )
-
-                        elif 'SURICATA_ROTATED_PCAP' in line:
-                            # rotated captured PCAP analysis with Suricata (not live capture)
-                            line = re.sub(
-                                r'(SURICATA_ROTATED_PCAP\s*:\s*)(\S+)',
-                                fr"\g<1>{TrueOrFalseQuote(autoSuricata and (not liveSuricata))}",
-                                line,
-                            )
-
-                        elif 'PCAP_IFACE_TWEAK' in line:
-                            # disable NIC hardware offloading features and adjust ring buffers
-                            line = re.sub(
-                                r'(PCAP_IFACE_TWEAK\s*:\s*)(\S+)', fr"\g<1>{TrueOrFalseQuote(tweakIface)}", line
-                            )
-
-                        elif 'PCAP_IFACE' in line:
-                            # capture interface(s)
-                            line = re.sub(r'(PCAP_IFACE\s*:\s*)(\S+)', fr"\g<1>'{pcapIface}'", line)
-
-                        elif 'PCAP_FILTER' in line:
-                            # capture filter
-                            line = re.sub(r'(PCAP_FILTER\s*:)(.*)', fr"\g<1> '{pcapFilter}'", line)
-
-                        elif 'ZEEK_AUTO_ANALYZE_PCAP_FILES' in line:
-                            # automatic uploaded pcap analysis with Zeek
-                            line = re.sub(
-                                r'(ZEEK_AUTO_ANALYZE_PCAP_FILES\s*:\s*)(\S+)',
-                                fr"\g<1>{TrueOrFalseQuote(autoZeek)}",
-                                line,
-                            )
-
-                        elif 'SURICATA_AUTO_ANALYZE_PCAP_FILES' in line:
-                            # automatic uploaded pcap analysis with suricata
-                            line = re.sub(
-                                r'(SURICATA_AUTO_ANALYZE_PCAP_FILES\s*:\s*)(\S+)',
-                                fr"\g<1>{TrueOrFalseQuote(autoSuricata)}",
-                                line,
-                            )
-
-                        elif 'LOGSTASH_REVERSE_DNS' in line:
-                            # automatic local reverse dns lookup
-                            line = re.sub(
-                                r'(LOGSTASH_REVERSE_DNS\s*:\s*)(\S+)', fr"\g<1>{TrueOrFalseQuote(reverseDns)}", line
-                            )
-
-                        elif 'LOGSTASH_OUI_LOOKUP' in line:
-                            # automatic MAC OUI lookup
-                            line = re.sub(
-                                r'(LOGSTASH_OUI_LOOKUP\s*:\s*)(\S+)', fr"\g<1>{TrueOrFalseQuote(autoOui)}", line
-                            )
-
-                        elif 'LOGSTASH_NETWORK_MAP_ENRICHMENT' in line:
-                            # enrich network traffic metadata directly from net-map.json
-                            line = re.sub(
-                                r'(LOGSTASH_NETWORK_MAP_ENRICHMENT\s*:(\s*&\S+)?\s*)(\S+)',
-                                fr"\g<1>{TrueOrFalseQuote(not netboxLogstashEnrich)}",
-                                line,
-                            )
-
-                        elif 'LOGSTASH_NETBOX_ENRICHMENT' in line:
-                            # enrich network traffic metadata via NetBox API calls
-                            line = re.sub(
-                                r'(LOGSTASH_NETBOX_ENRICHMENT\s*:(\s*&\S+)?\s*)(\S+)',
-                                fr"\g<1>{TrueOrFalseQuote(netboxLogstashEnrich)}",
-                                line,
-                            )
-
-                        elif 'NETBOX_DISABLED' in line:
-                            # enable/disable netbox
-                            line = re.sub(
-                                r'(NETBOX_DISABLED\s*:(\s*&\S+)?\s*)(\S+)',
-                                fr"\g<1>{TrueOrFalseQuote(not netboxEnabled)}",
-                                line,
-                            )
-
-                        elif 'NETBOX_DEFAULT_SITE' in line:
-                            # NetBox default site name
-                            line = re.sub(
-                                r'(NETBOX_DEFAULT_SITE\s*:\s*)(\S+)',
-                                fr"\g<1>'{netboxSiteName}'",
-                                line,
-                            )
-
-                        elif 'pipeline.workers' in line:
-                            # logstash pipeline workers
-                            line = re.sub(r'(pipeline\.workers\s*:\s*)(\S+)', fr"\g<1>{lsWorkers}", line)
-
-                        elif 'DASHBOARDS_DARKMODE' in line:
-                            # turn on dark mode, or not
-                            line = re.sub(
-                                r'(DASHBOARDS_DARKMODE\s*:\s*)(\S+)',
-                                fr"\g<1>{TrueOrFalseQuote(dashboardsDarkMode)}",
-                                line,
-                            )
-
-                        elif 'FREQ_LOOKUP' in line:
-                            # freq.py string randomness calculations
-                            line = re.sub(r'(FREQ_LOOKUP\s*:\s*)(\S+)', fr"\g<1>{TrueOrFalseQuote(autoFreq)}", line)
-
-                        elif 'FILEBEAT_TCP_LISTEN' in line:
-                            # expose a filebeat TCP input listener
-                            line = re.sub(
-                                r'(FILEBEAT_TCP_LISTEN\s*:\s*)(\S+)',
-                                fr"\g<1>{TrueOrFalseQuote(filebeatTcpOpen)}",
-                                line,
-                            )
-
-                        elif 'FILEBEAT_TCP_LOG_FORMAT' in line:
-                            # log format expected for events sent to the filebeat TCP input listener
-                            line = re.sub(
-                                r'(FILEBEAT_TCP_LOG_FORMAT\s*:\s*)(\S+)', fr"\g<1>'{filebeatTcpFormat}'", line
-                            )
-
-                        elif 'FILEBEAT_TCP_PARSE_SOURCE_FIELD' in line:
-                            # source field name to parse for events sent to the filebeat TCP input listener
-                            line = re.sub(
-                                r'(FILEBEAT_TCP_PARSE_SOURCE_FIELD\s*:\s*)(\S+)',
-                                fr"\g<1>'{filebeatTcpSourceField}'",
-                                line,
-                            )
-
-                        elif 'FILEBEAT_TCP_PARSE_TARGET_FIELD' in line:
-                            # target field name to store decoded JSON fields for events sent to the filebeat TCP input listener
-                            line = re.sub(
-                                r'(FILEBEAT_TCP_PARSE_TARGET_FIELD\s*:\s*)(\S+)',
-                                fr"\g<1>'{filebeatTcpTargetField}'",
-                                line,
-                            )
-
-                        elif 'FILEBEAT_TCP_PARSE_DROP_FIELD' in line:
-                            # field to drop in events sent to the filebeat TCP input listener
-                            line = re.sub(
-                                r'(FILEBEAT_TCP_PARSE_DROP_FIELD\s*:\s*)(\S+)', fr"\g<1>'{filebeatTcpDropField}'", line
-                            )
-
-                        elif 'FILEBEAT_TCP_TAG' in line:
-                            # tag to append to events sent to the filebeat TCP input listener
-                            line = re.sub(r'(FILEBEAT_TCP_TAG\s*:\s*)(\S+)', fr"\g<1>'{filebeatTcpTag}'", line)
-
-                        elif 'OPENSEARCH_LOCAL' in line:
-                            # OpenSearch primary instance is local vs. remote
-                            line = re.sub(
-                                r'(OPENSEARCH_LOCAL\s*:\s*)(\S+)',
-                                fr"\g<1>{TrueOrFalseQuote(not opensearchPrimaryRemote)}",
-                                line,
-                            )
-
-                        elif 'OPENSEARCH_URL' in line:
-                            # OpenSearch primary instance URL
-                            line = re.sub(r'(OPENSEARCH_URL\s*:\s*)(\S+)', fr"\g<1>'{opensearchPrimaryUrl}'", line)
-
-                        elif 'OPENSEARCH_SSL_CERTIFICATE_VERIFICATION' in line:
-                            # OpenSearch primary instance needs SSL verification
-                            line = re.sub(
-                                r'(OPENSEARCH_SSL_CERTIFICATE_VERIFICATION\s*:\s*)(\S+)',
-                                fr"\g<1>{TrueOrFalseQuote(opensearchPrimarySslVerify)}",
-                                line,
-                            )
-
-                        elif 'OPENSEARCH_SECONDARY_URL' in line:
-                            # OpenSearch secondary instance URL
-                            line = re.sub(
-                                r'(OPENSEARCH_SECONDARY_URL\s*:\s*)(\S+)', fr"\g<1>'{opensearchSecondaryUrl}'", line
-                            )
-
-                        elif 'OPENSEARCH_SECONDARY_SSL_CERTIFICATE_VERIFICATION' in line:
-                            # OpenSearch secondary instance needs SSL verification
-                            line = re.sub(
-                                r'(OPENSEARCH_SECONDARY_SSL_CERTIFICATE_VERIFICATION\s*:\s*)(\S+)',
-                                fr"\g<1>{TrueOrFalseQuote(opensearchSecondarySslVerify)}",
-                                line,
-                            )
-
-                        elif 'OPENSEARCH_SECONDARY' in line:
-                            # OpenSearch secondary remote instance is enabled
-                            line = re.sub(
-                                r'(OPENSEARCH_SECONDARY\s*:\s*)(\S+)',
-                                fr"\g<1>{TrueOrFalseQuote(opensearchSecondaryRemote)}",
-                                line,
-                            )
-
-                        elif 'ISM_SNAPSHOT_COMPRESSED' in line:
-                            # OpenSearch index state management snapshot compression
-                            line = re.sub(
-                                r'(ISM_SNAPSHOT_COMPRESSED\s*:\s*)(\S+)',
-                                fr"\g<1>{TrueOrFalseQuote(indexSnapshotCompressed)}",
-                                line,
-                            )
-
-                        elif 'OPENSEARCH_INDEX_SIZE_PRUNE_LIMIT' in line:
-                            # delete based on index pattern size
-                            line = re.sub(
-                                r'(OPENSEARCH_INDEX_SIZE_PRUNE_LIMIT\s*:\s*)(\S+)',
-                                fr"\g<1>'{indexPruneSizeLimit}'",
-                                line,
-                            )
-
-                        elif 'OPENSEARCH_INDEX_SIZE_PRUNE_NAME_SORT' in line:
-                            # delete based on index pattern size (sorted by name vs. creation time)
-                            line = re.sub(
-                                r'(OPENSEARCH_INDEX_SIZE_PRUNE_NAME_SORT\s*:\s*)(\S+)',
-                                fr"\g<1>{TrueOrFalseQuote(indexPruneNameSort)}",
-                                line,
-                            )
-
-                    elif (currentSection == 'services') and (not serviceStartLine) and (currentService is not None):
->>>>>>> 0c282304
                         # down in the individual services sections of the compose file
 
                         if re.match(r'^\s*restart\s*:.*$', line):
