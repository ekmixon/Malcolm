--- conflicted
+++ resolved
@@ -128,11 +128,7 @@
 
 services:
   elasticsearch:
-<<<<<<< HEAD
-    image: malcolmnetsec/elasticsearch-od:4.0.0
-=======
-    image: malcolmnetsec/elasticsearch-od:3.3.1
->>>>>>> dd244ddd
+    image: malcolmnetsec/elasticsearch-od:3.4.0
     restart: "no"
     stdin_open: false
     tty: true
@@ -169,11 +165,7 @@
       retries: 3
       start_period: 180s
   kibana-helper:
-<<<<<<< HEAD
-    image: malcolmnetsec/kibana-helper:4.0.0
-=======
-    image: malcolmnetsec/kibana-helper:3.3.1
->>>>>>> dd244ddd
+    image: malcolmnetsec/kibana-helper:3.4.0
     restart: "no"
     stdin_open: false
     tty: true
@@ -201,11 +193,7 @@
       retries: 3
       start_period: 30s
   kibana:
-<<<<<<< HEAD
-    image: malcolmnetsec/kibana-od:4.0.0
-=======
-    image: malcolmnetsec/kibana-od:3.3.1
->>>>>>> dd244ddd
+    image: malcolmnetsec/kibana-od:3.4.0
     restart: "no"
     stdin_open: false
     tty: true
@@ -226,11 +214,7 @@
       retries: 3
       start_period: 210s
   logstash:
-<<<<<<< HEAD
-    image: malcolmnetsec/logstash-oss:4.0.0
-=======
-    image: malcolmnetsec/logstash-oss:3.3.1
->>>>>>> dd244ddd
+    image: malcolmnetsec/logstash-oss:3.4.0
     restart: "no"
     stdin_open: false
     tty: true
@@ -265,11 +249,7 @@
       retries: 3
       start_period: 600s
   filebeat:
-<<<<<<< HEAD
-    image: malcolmnetsec/filebeat-oss:4.0.0
-=======
-    image: malcolmnetsec/filebeat-oss:3.3.1
->>>>>>> dd244ddd
+    image: malcolmnetsec/filebeat-oss:3.4.0
     restart: "no"
     stdin_open: false
     tty: true
@@ -306,11 +286,7 @@
       retries: 3
       start_period: 60s
   arkime:
-<<<<<<< HEAD
-    image: malcolmnetsec/arkime:4.0.0
-=======
-    image: malcolmnetsec/arkime:3.3.1
->>>>>>> dd244ddd
+    image: malcolmnetsec/arkime:3.4.0
     restart: "no"
     stdin_open: false
     tty: true
@@ -349,11 +325,7 @@
       retries: 3
       start_period: 210s
   zeek:
-<<<<<<< HEAD
-    image: malcolmnetsec/zeek:4.0.0
-=======
-    image: malcolmnetsec/zeek:3.3.1
->>>>>>> dd244ddd
+    image: malcolmnetsec/zeek:3.4.0
     restart: "no"
     stdin_open: false
     tty: true
@@ -379,11 +351,7 @@
       retries: 3
       start_period: 60s
   file-monitor:
-<<<<<<< HEAD
-    image: malcolmnetsec/file-monitor:4.0.0
-=======
-    image: malcolmnetsec/file-monitor:3.3.1
->>>>>>> dd244ddd
+    image: malcolmnetsec/file-monitor:3.4.0
     restart: "no"
     stdin_open: false
     tty: true
@@ -406,11 +374,7 @@
       retries: 3
       start_period: 60s
   pcap-capture:
-<<<<<<< HEAD
-    image: malcolmnetsec/pcap-capture:4.0.0
-=======
-    image: malcolmnetsec/pcap-capture:3.3.1
->>>>>>> dd244ddd
+    image: malcolmnetsec/pcap-capture:3.4.0
     restart: "no"
     stdin_open: false
     tty: true
@@ -430,11 +394,7 @@
     volumes:
       - ./pcap/upload:/pcap
   pcap-monitor:
-<<<<<<< HEAD
-    image: malcolmnetsec/pcap-monitor:4.0.0
-=======
-    image: malcolmnetsec/pcap-monitor:3.3.1
->>>>>>> dd244ddd
+    image: malcolmnetsec/pcap-monitor:3.4.0
     restart: "no"
     stdin_open: false
     tty: true
@@ -457,11 +417,7 @@
       retries: 3
       start_period: 90s
   upload:
-<<<<<<< HEAD
-    image: malcolmnetsec/file-upload:4.0.0
-=======
-    image: malcolmnetsec/file-upload:3.3.1
->>>>>>> dd244ddd
+    image: malcolmnetsec/file-upload:3.4.0
     restart: "no"
     stdin_open: false
     tty: true
@@ -487,11 +443,7 @@
       retries: 3
       start_period: 60s
   htadmin:
-<<<<<<< HEAD
-    image: malcolmnetsec/htadmin:4.0.0
-=======
-    image: malcolmnetsec/htadmin:3.3.1
->>>>>>> dd244ddd
+    image: malcolmnetsec/htadmin:3.4.0
     restart: "no"
     stdin_open: false
     tty: true
@@ -513,11 +465,7 @@
       retries: 3
       start_period: 60s
   freq:
-<<<<<<< HEAD
-    image: malcolmnetsec/freq:4.0.0
-=======
-    image: malcolmnetsec/freq:3.3.1
->>>>>>> dd244ddd
+    image: malcolmnetsec/freq:3.4.0
     restart: "no"
     stdin_open: false
     tty: true
@@ -535,11 +483,7 @@
       retries: 3
       start_period: 60s
   name-map-ui:
-<<<<<<< HEAD
-    image: malcolmnetsec/name-map-ui:4.0.0
-=======
-    image: malcolmnetsec/name-map-ui:3.3.1
->>>>>>> dd244ddd
+    image: malcolmnetsec/name-map-ui:3.4.0
     restart: "no"
     stdin_open: false
     tty: true
@@ -560,11 +504,7 @@
       retries: 3
       start_period: 60s
   nginx-proxy:
-<<<<<<< HEAD
-    image: malcolmnetsec/nginx-proxy:4.0.0
-=======
-    image: malcolmnetsec/nginx-proxy:3.3.1
->>>>>>> dd244ddd
+    image: malcolmnetsec/nginx-proxy:3.4.0
     restart: "no"
     stdin_open: false
     tty: true
