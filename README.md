--- conflicted
+++ resolved
@@ -2009,11 +2009,7 @@
 
 ## <a name="Footer"></a>Copyright
 
-<<<<<<< HEAD
-[Malcolm](https://github.com/idaholab/Malcolm) is Copyright 2021 Battelle Energy Alliance, LLC, and is developed and released through the cooperation of the [Cybersecurity and Infrastructure Security Agency](https://www.cisa.gov/) of the [U.S. Department of Homeland Security](https://www.dhs.gov/).
-=======
-[Malcolm](https://github.com/cisagov/Malcolm) is Copyright 2022 Battelle Energy Alliance, LLC, and is developed and released through the cooperation of the [Cybersecurity and Infrastructure Security Agency](https://www.cisa.gov/) of the [U.S. Department of Homeland Security](https://www.dhs.gov/).
->>>>>>> 5e4cae67
+[Malcolm](https://github.com/idaholab/Malcolm) is Copyright 2022 Battelle Energy Alliance, LLC, and is developed and released through the cooperation of the [Cybersecurity and Infrastructure Security Agency](https://www.cisa.gov/) of the [U.S. Department of Homeland Security](https://www.dhs.gov/).
 
 See [`License.txt`](./License.txt) for the terms of its release.
 
