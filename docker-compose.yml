# Copyright (c) 2021 Battelle Energy Alliance, LLC.  All rights reserved.

version: '3.7'

################################################################################
# Commonly tweaked configuration options
#-------------------------------------------------------------------------------
x-process-variables: &process-variables
  # docker containers will run processes as unprivileged user with UID:GID
  PUID : 1000
  PGID : 1000

x-auth-variables: &auth-variables
  # authentication method: encrypted HTTP basic authentication ('true') vs LDAP ('false')
  NGINX_BASIC_AUTH : 'true'
  # NGINX LDAP (NGINX_BASIC_AUTH=false) can support LDAP, LDAPS, or LDAP+StartTLS.
  #   For StartTLS, set NGINX_LDAP_TLS_STUNNEL=true to issue the StartTLS command
  #   and use stunnel to tunnel the connection.
  NGINX_LDAP_TLS_STUNNEL : 'false'
  # stunnel will require and verify certificates for StartTLS when one or more
  # trusted CA certificate files are placed in the ./nginx/ca-trust directory.
  # For additional security, hostname or IP address checking of the associated
  # CA certificate(s) can be enabled by providing these values.
  NGINX_LDAP_TLS_STUNNEL_CHECK_HOST : ''
  NGINX_LDAP_TLS_STUNNEL_CHECK_IP : ''
  NGINX_LDAP_TLS_STUNNEL_VERIFY_LEVEL : 2

x-nginx-variables: &nginx-variables
  # Whether or not to write nginx's access.log and error.log to OpenSearch
  NGINX_LOG_ACCESS_AND_ERRORS : 'false'

x-arkime-variables: &arkime-variables
  MANAGE_PCAP_FILES : 'false'
  ARKIME_ANALYZE_PCAP_THREADS : 1
  MAXMIND_GEOIP_DB_LICENSE_KEY : '0'

x-zeek-variables: &zeek-variables
  ZEEK_AUTO_ANALYZE_PCAP_FILES : 'true'
  ZEEK_AUTO_ANALYZE_PCAP_THREADS : 1
  ZEEK_EXTRACTOR_MODE : 'none'
  EXTRACTED_FILE_IGNORE_EXISTING : 'false'
  EXTRACTED_FILE_PRESERVATION : 'quarantined'
  EXTRACTED_FILE_MIN_BYTES : 64
  EXTRACTED_FILE_MAX_BYTES : 134217728
  VTOT_API2_KEY : '0'
  VTOT_REQUESTS_PER_MINUTE : 4
  CLAMD_MAX_REQUESTS : 8
  YARA_MAX_REQUESTS : 8
  CAPA_MAX_REQUESTS : 4
  EXTRACTED_FILE_ENABLE_YARA : 'false'
  EXTRACTED_FILE_YARA_CUSTOM_ONLY : 'false'
  EXTRACTED_FILE_ENABLE_CAPA : 'false'
  EXTRACTED_FILE_CAPA_VERBOSE : 'false'
  EXTRACTED_FILE_ENABLE_CLAMAV : 'false'
  EXTRACTED_FILE_UPDATE_RULES : 'false'
  EXTRACTED_FILE_PIPELINE_DEBUG : 'false'
  EXTRACTED_FILE_PIPELINE_DEBUG_EXTRA : 'false'
  EXTRACTED_FILE_HTTP_SERVER_ENABLE : 'false'
  EXTRACTED_FILE_HTTP_SERVER_ENCRYPT : 'true'
  EXTRACTED_FILE_HTTP_SERVER_KEY : 'quarantined'
  # environment variables for tweaking Zeek at runtime (see local.zeek)
  # set to a non-blank value to disable the corresponding feature
  ZEEK_DISABLE_HASH_ALL_FILES : ''
  ZEEK_DISABLE_LOG_PASSWORDS : ''
  ZEEK_DISABLE_SSL_VALIDATE_CERTS : ''
  ZEEK_DISABLE_TRACK_ALL_ASSETS : ''
  ZEEK_DISABLE_BEST_GUESS_ICS : 'true'
  ZEEK_DISABLE_SPICY_DHCP : 'true'
  ZEEK_DISABLE_SPICY_DNS : 'true'
  ZEEK_DISABLE_SPICY_FACEFISH : ''
  ZEEK_DISABLE_SPICY_HTTP : 'true'
  ZEEK_DISABLE_SPICY_IPSEC : ''
  ZEEK_DISABLE_SPICY_LDAP : ''
  ZEEK_DISABLE_SPICY_OPENVPN : ''
  ZEEK_DISABLE_SPICY_STUN : ''
  ZEEK_DISABLE_SPICY_TAILSCALE : ''
  ZEEK_DISABLE_SPICY_TFTP : ''
  ZEEK_DISABLE_SPICY_WIREGUARD : ''

x-dashboards-helper-variables: &dashboards-helper-variables
  OPENSEARCH_INDEX_SIZE_PRUNE_LIMIT : '0'
  OPENSEARCH_INDEX_SIZE_PRUNE_NAME_SORT : 'false'
  ISM_CLOSE_AGE : '60d'
  ISM_COLD_AGE : '30d'
  ISM_DELETE_AGE : '365d'
  ISM_POLICY_NAME : 'session_index_policy'
  ISM_SNAPSHOT_AGE : '1d'
  ISM_SNAPSHOT_COMPRESSED : 'false'
  ISM_SNAPSHOT_REPO : 'logs'

x-logstash-variables: &logstash-variables
  LOGSTASH_OUI_LOOKUP       : 'true'
  LOGSTASH_SEVERITY_SCORING : 'true'
  LOGSTASH_REVERSE_DNS      : 'false'
  # ES_EXTERNAL_HOSTS : '10.0.0.123:9200'
  # ES_EXTERNAL_SSL : 'true'
  # ES_EXTERNAL_SSL_CERTIFICATE_VERIFICATION : 'false'
  # For security, ES_EXTERNAL_USER and ES_EXTERNAL_PASSWORD should be stored in Logstash keystore using ./scripts/auth_setup
  #   See also volume mount for logstash.keystore below.
  # ES_EXTERNAL_USER : 'janedoe'
  # ES_EXTERNAL_PASSWORD : 'secret'

x-common-upload-variables: &common-upload-variables
  AUTO_TAG : 'true'
  PCAP_PIPELINE_DEBUG : 'false'
  PCAP_PIPELINE_DEBUG_EXTRA : 'false'
  PCAP_PIPELINE_IGNORE_PREEXISTING : 'false'
  PCAP_MONITOR_HOST : 'pcap-monitor'

x-common-lookup-variables: &common-lookup-variables
  FREQ_LOOKUP : 'false'
  FREQ_SEVERITY_THRESHOLD : '2.0'
  TOTAL_MEGABYTES_SEVERITY_THRESHOLD : 1000
  CONNECTION_SECONDS_SEVERITY_THRESHOLD : 3600
  QUESTIONABLE_COUNTRY_CODES : 'CN,IR,KP,RU,UA'

x-common-beats-variables: &common-beats-variables
  BEATS_SSL : 'false'

x-pcap-capture-variables: &pcap-capture-variables
  PCAP_ENABLE_NETSNIFF : 'false'
  PCAP_ENABLE_TCPDUMP : 'false'
  PCAP_IFACE : 'eth0'
  PCAP_ROTATE_MEGABYTES : 1024
  PCAP_ROTATE_MINUTES : 10
  PCAP_FILTER : ''
################################################################################

services:
  opensearch:
    build:
      context: .
<<<<<<< HEAD
      dockerfile: Dockerfiles/opensearch.Dockerfile
    image: malcolmnetsec/opensearch:3.4.0
=======
      dockerfile: Dockerfiles/elasticsearch.Dockerfile
    image: malcolmnetsec/elasticsearch-od:3.4.0
>>>>>>> dffc7f77
    restart: "no"
    stdin_open: false
    tty: true
    hostname: opensearch
    environment:
      << : *process-variables
      logger.level : 'INFO'
      compatibility.override_main_response_version: 'true'
      bootstrap.memory_lock : 'true'
      OPENSEARCH_JAVA_OPTS : '-Xms4g -Xmx4g -Xss256k -Djava.security.egd=file:/dev/./urandom'
      VIRTUAL_HOST : 'es.malcolm.local'
      discovery.type : 'single-node'
      discovery.zen.minimum_master_nodes : 1
      cluster.routing.allocation.disk.threshold_enabled : 'false'
      cluster.routing.allocation.node_initial_primaries_recoveries : 8
      indices.query.bool.max_clause_count : 2048
      path.repo : '/opt/opensearch/backup'
    expose:
      - 9200
    ulimits:
      memlock:
        soft: -1
        hard: -1
    cap_add:
      - IPC_LOCK
    volumes:
      - ./opensearch/opensearch.keystore:/usr/share/opensearch/config/opensearch.keystore:rw
      - ./nginx/ca-trust:/usr/share/opensearch/ca-trust:ro
      - ./opensearch:/usr/share/opensearch/data:delegated
      - ./opensearch-backup:/opt/opensearch/backup:delegated
    healthcheck:
      test: ["CMD", "curl", "--silent", "--fail", "http://localhost:9200"]
      interval: 30s
      timeout: 15s
      retries: 3
      start_period: 180s
  dashboards-helper:
    build:
      context: .
<<<<<<< HEAD
      dockerfile: Dockerfiles/dashboards-helper.Dockerfile
    image: malcolmnetsec/dashboards-helper:3.4.0
=======
      dockerfile: Dockerfiles/kibana-helper.Dockerfile
    image: malcolmnetsec/kibana-helper:3.4.0
>>>>>>> dffc7f77
    restart: "no"
    stdin_open: false
    tty: true
    hostname: dashboards-helper
    environment:
      << : *process-variables
<<<<<<< HEAD
      << : *dashboards-helper-variables
      OPENSEARCH_URL : 'http://opensearch:9200'
      DASHBOARDS_URL : 'http://dashboards:5601/dashboards'
      VIRTUAL_HOST : 'dashboards-helper.malcolm.local'
      ARKIME_INDEX_PATTERN : 'sessions2-*'
      ARKIME_INDEX_PATTERN_ID : 'sessions2-*'
=======
      << : *kibana-helper-variables
      ELASTICSEARCH_URL : 'http://elasticsearch:9200'
      KIBANA_URL : 'http://kibana:5601/kibana'
      VIRTUAL_HOST : 'kibana-helper.malcolm.local'
      ARKIME_INDEX_PATTERN : 'arkime_sessions3-*'
      ARKIME_INDEX_PATTERN_ID : 'arkime_sessions3-*'
>>>>>>> dffc7f77
      ARKIME_INDEX_TIME_FIELD : 'firstPacket'
      CREATE_OS_ARKIME_SESSION_INDEX : 'true'
    depends_on:
      - opensearch
    expose:
      - 28991
    volumes:
      - ./index-management-policy.json:/data/index-management-policy.json:ro
    healthcheck:
      test: ["CMD", "supervisorctl", "status", "cron", "maps"]
      interval: 60s
      timeout: 15s
      retries: 3
      start_period: 30s
  dashboards:
    build:
      context: .
<<<<<<< HEAD
      dockerfile: Dockerfiles/dashboards.Dockerfile
    image: malcolmnetsec/opensearch-dashboards:3.4.0
=======
      dockerfile: Dockerfiles/kibana.Dockerfile
    image: malcolmnetsec/kibana-od:3.4.0
>>>>>>> dffc7f77
    restart: "no"
    stdin_open: false
    tty: true
    hostname: dashboards
    environment:
      << : *process-variables
      OPENSEARCH_URL : 'http://opensearch:9200'
      VIRTUAL_HOST : 'dashboards.malcolm.local'
    depends_on:
      - opensearch
      - dashboards-helper
    expose:
      - 5601
    healthcheck:
      test: ["CMD", "curl", "--silent", "--fail", "http://localhost:5601/dashboards/api/status"]
      interval: 30s
      timeout: 15s
      retries: 3
      start_period: 210s
  logstash:
    build:
      context: .
      dockerfile: Dockerfiles/logstash.Dockerfile
    image: malcolmnetsec/logstash-oss:3.4.0
    restart: "no"
    stdin_open: false
    tty: true
    hostname: logstash
    environment:
      << : *process-variables
      << : *logstash-variables
      << : *common-beats-variables
      << : *common-lookup-variables
      OS_HOSTS : 'opensearch:9200'
      LS_JAVA_OPTS : '-Xms2g -Xmx2g -Xss2m -Djava.security.egd=file:/dev/./urandom'
    depends_on:
      - opensearch
    expose:
      - 5044
      - 9001
      - 9600
    volumes:
      - ./logstash/config/logstash.yml:/usr/share/logstash/config/logstash.yml:ro
      - ./logstash/pipelines:/usr/share/logstash/malcolm-pipelines.available:ro
      - ./logstash/maps/malcolm_severity.yaml:/etc/malcolm_severity.yaml:ro
      - ./logstash/certs/logstash.keystore:/usr/share/logstash/config/logstash.keystore:rw
      - ./nginx/ca-trust:/usr/share/logstash/ca-trust:ro
      - ./logstash/certs/ca.crt:/certs/ca.crt:ro
      - ./logstash/certs/server.crt:/certs/server.crt:ro
      - ./logstash/certs/server.key:/certs/server.key:ro
      - ./cidr-map.txt:/usr/share/logstash/config/cidr-map.txt:ro
      - ./host-map.txt:/usr/share/logstash/config/host-map.txt:ro
      - ./net-map.json:/usr/share/logstash/config/net-map.json:ro
    healthcheck:
      test: ["CMD", "curl", "--silent", "--fail", "http://localhost:9600"]
      interval: 30s
      timeout: 15s
      retries: 3
      start_period: 600s
  filebeat:
    build:
      context: .
      dockerfile: Dockerfiles/filebeat.Dockerfile
    image: malcolmnetsec/filebeat-oss:3.4.0
    restart: "no"
    stdin_open: false
    tty: true
    hostname: filebeat
    environment:
      << : *process-variables
      << : *nginx-variables
      << : *common-upload-variables
      << : *common-beats-variables
      FILEBEAT_LOG_PATH : '/data/zeek/current'
      FILEBEAT_NGINX_LOG_PATH : '/data/nginx'
      FILEBEAT_LOG_CLEANUP_MINUTES : 180
      FILEBEAT_ZIP_CLEANUP_MINUTES : 360
      FILEBEAT_SCAN_FREQUENCY : '10s'
      FILEBEAT_CLEAN_INACTIVE : '45m'
      FILEBEAT_IGNORE_OLDER : '30m'
      FILEBEAT_CLOSE_INACTIVE : '30s'
      FILEBEAT_CLOSE_RENAMED : 'true'
      FILEBEAT_CLOSE_REMOVED : 'true'
      FILEBEAT_CLOSE_EOF : 'true'
      FILEBEAT_CLEAN_REMOVED : 'true'
    depends_on:
      - logstash
    volumes:
      - nginx-log-path:/data/nginx:ro
      - ./zeek-logs:/data/zeek
      - ./filebeat/certs/ca.crt:/certs/ca.crt:ro
      - ./filebeat/certs/client.crt:/certs/client.crt:ro
      - ./filebeat/certs/client.key:/certs/client.key:ro
      - ./filebeat/filebeat.yml:/usr/share/filebeat/filebeat.yml:ro
    healthcheck:
      test: ["CMD", "supervisorctl", "status", "filebeat"]
      interval: 30s
      timeout: 15s
      retries: 3
      start_period: 60s
  arkime:
    build:
      context: .
      dockerfile: Dockerfiles/arkime.Dockerfile
    image: malcolmnetsec/arkime:3.4.0
    restart: "no"
    stdin_open: false
    tty: true
    hostname: arkime
    env_file:
      - ./auth.env
    environment:
      << : *process-variables
      << : *common-upload-variables
      << : *arkime-variables
      ARKIME_VERSION : '3.1.1'
      VIRTUAL_HOST : 'arkime.malcolm.local'
      OS_HOST : 'opensearch'
      OS_PORT : 9200
      OS_MAX_SHARDS_PER_NODE : 2500
      VIEWER : 'on'
      WISE : 'on'
    ulimits:
      memlock:
        soft: -1
        hard: -1
    depends_on:
      - opensearch
    expose:
      - 8000
      - 8005
      - 8081
    volumes:
      - ./pcap:/data/pcap
      - ./arkime-logs:/opt/arkime/logs
      - ./arkime-raw:/opt/arkime/raw
      - ./arkime/etc/config.ini:/opt/arkime/etc/config.ini:ro
      - ./arkime/etc/user_settings.json:/opt/arkime/etc/user_settings.json:ro
      - ./arkime/wise/source.zeeklogs.js:/opt/arkime/wiseService/source.zeeklogs.js:ro
    healthcheck:
      test: ["CMD", "curl", "--silent", "--fail", "http://localhost:8005/_ns_/nstest.html"]
      interval: 90s
      timeout: 30s
      retries: 3
      start_period: 210s
  zeek:
    build:
      context: .
      dockerfile: Dockerfiles/zeek.Dockerfile
    image: malcolmnetsec/zeek:3.4.0
    restart: "no"
    stdin_open: false
    tty: true
    hostname: zeek
    environment:
      << : *process-variables
      << : *common-upload-variables
      << : *zeek-variables
    ulimits:
      memlock:
        soft: -1
        hard: -1
    depends_on:
      - opensearch
    volumes:
      - ./pcap:/pcap
      - ./zeek-logs/upload:/zeek/upload
      - ./zeek-logs/extract_files:/zeek/extract_files
      - ./zeek/config/local.zeek:/opt/zeek/share/zeek/site/local.zeek:ro
    healthcheck:
      test: ["CMD", "supervisorctl", "status", "pcap-zeek"]
      interval: 30s
      timeout: 15s
      retries: 3
      start_period: 60s
  file-monitor:
    build:
      context: .
      dockerfile: Dockerfiles/file-monitor.Dockerfile
    image: malcolmnetsec/file-monitor:3.4.0
    restart: "no"
    stdin_open: false
    tty: true
    hostname: file-monitor
    environment:
      << : *process-variables
      << : *zeek-variables
      VIRTUAL_HOST : 'file-monitor.malcolm.local'
    expose:
      - 3310
      - 8440
    volumes:
      - ./zeek-logs/extract_files:/data/zeek/extract_files
      - ./zeek-logs/current:/data/zeek/logs
      - ./yara/rules:/yara-rules/custom:ro
    healthcheck:
      test: ["CMD", "supervisorctl", "status", "watcher", "logger"]
      interval: 30s
      timeout: 15s
      retries: 3
      start_period: 60s
  pcap-capture:
    build:
      context: .
      dockerfile: Dockerfiles/pcap-capture.Dockerfile
    image: malcolmnetsec/pcap-capture:3.4.0
    restart: "no"
    stdin_open: false
    tty: true
    network_mode: host
    ulimits:
      memlock:
        soft: -1
        hard: -1
    cap_add:
      - IPC_LOCK
      - NET_ADMIN
      - NET_RAW
      - SYS_ADMIN
    environment:
      << : *process-variables
      << : *pcap-capture-variables
    volumes:
      - ./pcap/upload:/pcap
  pcap-monitor:
    build:
      context: .
      dockerfile: Dockerfiles/pcap-monitor.Dockerfile
    image: malcolmnetsec/pcap-monitor:3.4.0
    restart: "no"
    stdin_open: false
    tty: true
    hostname: pcapmon
    environment:
      << : *process-variables
      << : *common-upload-variables
      OPENSEARCH_URL : 'http://opensearch:9200'
    depends_on:
      - opensearch
    expose:
      - 30441
    volumes:
      - ./zeek-logs:/zeek
      - ./pcap:/pcap
    healthcheck:
      test: ["CMD", "supervisorctl", "status", "watch-upload", "pcap-publisher"]
      interval: 30s
      timeout: 15s
      retries: 3
      start_period: 90s
  upload:
    build:
      context: .
      dockerfile: Dockerfiles/file-upload.Dockerfile
    image: malcolmnetsec/file-upload:3.4.0
    restart: "no"
    stdin_open: false
    tty: true
    hostname: upload
    env_file:
      - ./auth.env
    environment:
      << : *process-variables
      SITE_NAME : 'Capture File and Log Archive Upload'
      VIRTUAL_HOST : 'upload.malcolm.local'
    depends_on:
      - arkime
    expose:
      - 80
    ports:
      - "127.0.0.1:8022:22"
    volumes:
      - ./pcap/upload:/var/www/upload/server/php/chroot/files
    healthcheck:
      test: ["CMD", "wget", "-qO-", "http://localhost"]
      interval: 30s
      timeout: 15s
      retries: 3
      start_period: 60s
  htadmin:
    image: malcolmnetsec/htadmin:3.4.0
    build:
      context: .
      dockerfile: Dockerfiles/htadmin.Dockerfile
    restart: "no"
    stdin_open: false
    tty: true
    hostname: htadmin
    environment:
      << : *process-variables
      << : *auth-variables
      VIRTUAL_HOST : 'htadmin.malcolm.local'
    expose:
      - 80
    volumes:
      - ./htadmin/config.ini:/var/www/htadmin/config/config.ini:rw
      - ./htadmin/metadata:/var/www/htadmin/config/metadata:rw
      - ./nginx/htpasswd:/var/www/htadmin/config/htpasswd:rw
    healthcheck:
      test: ["CMD", "curl", "--silent", "--fail", "http://localhost"]
      interval: 60s
      timeout: 15s
      retries: 3
      start_period: 60s
  freq:
    image: malcolmnetsec/freq:3.4.0
    build:
      context: .
      dockerfile: Dockerfiles/freq.Dockerfile
    restart: "no"
    stdin_open: false
    tty: true
    hostname: freq
    environment:
      << : *process-variables
      << : *common-lookup-variables
      VIRTUAL_HOST : 'freq.malcolm.local'
    expose:
      - 10004
    healthcheck:
      test: ["CMD", "curl", "--silent", "--fail", "http://localhost:10004"]
      interval: 30s
      timeout: 15s
      retries: 3
      start_period: 60s
  name-map-ui:
    image: malcolmnetsec/name-map-ui:3.4.0
    build:
      context: .
      dockerfile: Dockerfiles/name-map-ui.Dockerfile
    restart: "no"
    stdin_open: false
    tty: true
    hostname: name-map-ui
    environment:
      << : *process-variables
      VIRTUAL_HOST : 'name-map-ui.malcolm.local'
    expose:
      - 8080
    volumes:
      - ./cidr-map.txt:/var/www/html/maps/cidr-map.txt:ro
      - ./host-map.txt:/var/www/html/maps/host-map.txt:ro
      - ./net-map.json:/var/www/html/maps/net-map.json:rw
    healthcheck:
      test: ["CMD", "curl", "--silent", "--fail", "http://localhost:8080/fpm-ping"]
      interval: 30s
      timeout: 15s
      retries: 3
      start_period: 60s
  nginx-proxy:
    build:
      context: .
      dockerfile: Dockerfiles/nginx.Dockerfile
    image: malcolmnetsec/nginx-proxy:3.4.0
    restart: "no"
    stdin_open: false
    tty: true
    hostname: nginx-proxy
    environment:
      << : *process-variables
      << : *auth-variables
      << : *nginx-variables
    depends_on:
      - arkime
      - dashboards
      - upload
      - htadmin
      - name-map-ui
      - file-monitor
    ports:
      - "0.0.0.0:443:443"
      - "0.0.0.0:488:488"
      - "0.0.0.0:5601:5601"
      # - "0.0.0.0:9200:9200"
    volumes:
      - nginx-log-path:/var/log/nginx:rw
      - ./nginx/nginx.conf:/etc/nginx/nginx.conf:ro
      - ./nginx/nginx_ldap.conf:/etc/nginx/nginx_ldap.conf:ro
      - ./nginx/htpasswd:/etc/nginx/.htpasswd:ro
      - ./nginx/ca-trust:/etc/nginx/ca-trust:ro
      - ./nginx/certs:/etc/nginx/certs:ro
      - ./nginx/certs/dhparam.pem:/etc/nginx/dhparam/dhparam.pem:ro
    healthcheck:
      test: ["CMD", "curl", "--insecure", "--silent", "https://localhost:443"]
      interval: 30s
      timeout: 15s
      retries: 3
      start_period: 120s

# shared named volume so filebeat can access nginx access logs
volumes:
  nginx-log-path:<|MERGE_RESOLUTION|>--- conflicted
+++ resolved
@@ -130,13 +130,8 @@
   opensearch:
     build:
       context: .
-<<<<<<< HEAD
       dockerfile: Dockerfiles/opensearch.Dockerfile
-    image: malcolmnetsec/opensearch:3.4.0
-=======
-      dockerfile: Dockerfiles/elasticsearch.Dockerfile
-    image: malcolmnetsec/elasticsearch-od:3.4.0
->>>>>>> dffc7f77
+    image: malcolmnetsec/opensearch:4.0.0
     restart: "no"
     stdin_open: false
     tty: true
@@ -176,34 +171,20 @@
   dashboards-helper:
     build:
       context: .
-<<<<<<< HEAD
       dockerfile: Dockerfiles/dashboards-helper.Dockerfile
-    image: malcolmnetsec/dashboards-helper:3.4.0
-=======
-      dockerfile: Dockerfiles/kibana-helper.Dockerfile
-    image: malcolmnetsec/kibana-helper:3.4.0
->>>>>>> dffc7f77
+    image: malcolmnetsec/dashboards-helper:4.0.0
     restart: "no"
     stdin_open: false
     tty: true
     hostname: dashboards-helper
     environment:
       << : *process-variables
-<<<<<<< HEAD
       << : *dashboards-helper-variables
       OPENSEARCH_URL : 'http://opensearch:9200'
       DASHBOARDS_URL : 'http://dashboards:5601/dashboards'
       VIRTUAL_HOST : 'dashboards-helper.malcolm.local'
-      ARKIME_INDEX_PATTERN : 'sessions2-*'
-      ARKIME_INDEX_PATTERN_ID : 'sessions2-*'
-=======
-      << : *kibana-helper-variables
-      ELASTICSEARCH_URL : 'http://elasticsearch:9200'
-      KIBANA_URL : 'http://kibana:5601/kibana'
-      VIRTUAL_HOST : 'kibana-helper.malcolm.local'
       ARKIME_INDEX_PATTERN : 'arkime_sessions3-*'
       ARKIME_INDEX_PATTERN_ID : 'arkime_sessions3-*'
->>>>>>> dffc7f77
       ARKIME_INDEX_TIME_FIELD : 'firstPacket'
       CREATE_OS_ARKIME_SESSION_INDEX : 'true'
     depends_on:
@@ -221,13 +202,8 @@
   dashboards:
     build:
       context: .
-<<<<<<< HEAD
       dockerfile: Dockerfiles/dashboards.Dockerfile
-    image: malcolmnetsec/opensearch-dashboards:3.4.0
-=======
-      dockerfile: Dockerfiles/kibana.Dockerfile
-    image: malcolmnetsec/kibana-od:3.4.0
->>>>>>> dffc7f77
+    image: malcolmnetsec/opensearch-dashboards:4.0.0
     restart: "no"
     stdin_open: false
     tty: true
@@ -251,7 +227,7 @@
     build:
       context: .
       dockerfile: Dockerfiles/logstash.Dockerfile
-    image: malcolmnetsec/logstash-oss:3.4.0
+    image: malcolmnetsec/logstash-oss:4.0.0
     restart: "no"
     stdin_open: false
     tty: true
@@ -291,7 +267,7 @@
     build:
       context: .
       dockerfile: Dockerfiles/filebeat.Dockerfile
-    image: malcolmnetsec/filebeat-oss:3.4.0
+    image: malcolmnetsec/filebeat-oss:4.0.0
     restart: "no"
     stdin_open: false
     tty: true
@@ -332,7 +308,7 @@
     build:
       context: .
       dockerfile: Dockerfiles/arkime.Dockerfile
-    image: malcolmnetsec/arkime:3.4.0
+    image: malcolmnetsec/arkime:4.0.0
     restart: "no"
     stdin_open: false
     tty: true
@@ -377,7 +353,7 @@
     build:
       context: .
       dockerfile: Dockerfiles/zeek.Dockerfile
-    image: malcolmnetsec/zeek:3.4.0
+    image: malcolmnetsec/zeek:4.0.0
     restart: "no"
     stdin_open: false
     tty: true
@@ -407,7 +383,7 @@
     build:
       context: .
       dockerfile: Dockerfiles/file-monitor.Dockerfile
-    image: malcolmnetsec/file-monitor:3.4.0
+    image: malcolmnetsec/file-monitor:4.0.0
     restart: "no"
     stdin_open: false
     tty: true
@@ -433,7 +409,7 @@
     build:
       context: .
       dockerfile: Dockerfiles/pcap-capture.Dockerfile
-    image: malcolmnetsec/pcap-capture:3.4.0
+    image: malcolmnetsec/pcap-capture:4.0.0
     restart: "no"
     stdin_open: false
     tty: true
@@ -456,7 +432,7 @@
     build:
       context: .
       dockerfile: Dockerfiles/pcap-monitor.Dockerfile
-    image: malcolmnetsec/pcap-monitor:3.4.0
+    image: malcolmnetsec/pcap-monitor:4.0.0
     restart: "no"
     stdin_open: false
     tty: true
@@ -482,7 +458,7 @@
     build:
       context: .
       dockerfile: Dockerfiles/file-upload.Dockerfile
-    image: malcolmnetsec/file-upload:3.4.0
+    image: malcolmnetsec/file-upload:4.0.0
     restart: "no"
     stdin_open: false
     tty: true
@@ -508,7 +484,7 @@
       retries: 3
       start_period: 60s
   htadmin:
-    image: malcolmnetsec/htadmin:3.4.0
+    image: malcolmnetsec/htadmin:4.0.0
     build:
       context: .
       dockerfile: Dockerfiles/htadmin.Dockerfile
@@ -533,7 +509,7 @@
       retries: 3
       start_period: 60s
   freq:
-    image: malcolmnetsec/freq:3.4.0
+    image: malcolmnetsec/freq:4.0.0
     build:
       context: .
       dockerfile: Dockerfiles/freq.Dockerfile
@@ -554,7 +530,7 @@
       retries: 3
       start_period: 60s
   name-map-ui:
-    image: malcolmnetsec/name-map-ui:3.4.0
+    image: malcolmnetsec/name-map-ui:4.0.0
     build:
       context: .
       dockerfile: Dockerfiles/name-map-ui.Dockerfile
@@ -581,7 +557,7 @@
     build:
       context: .
       dockerfile: Dockerfiles/nginx.Dockerfile
-    image: malcolmnetsec/nginx-proxy:3.4.0
+    image: malcolmnetsec/nginx-proxy:4.0.0
     restart: "no"
     stdin_open: false
     tty: true
