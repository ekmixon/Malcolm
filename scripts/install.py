--- conflicted
+++ resolved
@@ -1310,7 +1310,6 @@
                             elif re.match(r'^\s*-.+:/usr/share/opensearch/data(:.+)?\s*$', line):
                                 # OpenSearch indexes directory
                                 line = ReplaceBindMountLocation(
-<<<<<<< HEAD
                                     line,
                                     indexDir,
                                     sectionIndents[currentSection] * 3,
@@ -1366,63 +1365,6 @@
                                 # suricata's reference to the suricata-logs directory
                                 line = ReplaceBindMountLocation(
                                     line,
-=======
-                                    line,
-                                    indexDir,
-                                    sectionIndents[currentSection] * 3,
-                                )
-
-                            elif re.match(r'^\s*-.+:/opt/opensearch/backup(:.+)?\s*$', line):
-                                # OpenSearch backup directory
-                                line = ReplaceBindMountLocation(
-                                    line,
-                                    indexSnapshotDir,
-                                    sectionIndents[currentSection] * 3,
-                                )
-
-                        elif currentService == 'pcap-capture':
-                            # stuff specifically in the pcap-capture section
-                            if re.match(r'^\s*-.+:/pcap(:.+)?\s*$', line):
-                                # pcap-capture's reference to the PCAP directory
-                                line = ReplaceBindMountLocation(
-                                    line,
-                                    os.path.join(pcapDir, 'upload'),
-                                    sectionIndents[currentSection] * 3,
-                                )
-
-                        elif currentService == 'pcap-monitor':
-                            # stuff specifically in the pcap-monitor section
-                            if re.match(r'^\s*-.+:/pcap(:.+)?\s*$', line):
-                                # pcap-monitor's reference to the PCAP directory
-                                line = ReplaceBindMountLocation(
-                                    line,
-                                    pcapDir,
-                                    sectionIndents[currentSection] * 3,
-                                )
-
-                            elif re.match(r'^\s*-.+:/zeek(:.+)?\s*$', line):
-                                # pcap-monitor's reference to the zeek-logs directory
-                                line = ReplaceBindMountLocation(
-                                    line,
-                                    zeekLogDir,
-                                    sectionIndents[currentSection] * 3,
-                                )
-
-                        elif currentService == 'suricata':
-                            # stuff specifically in the suricata section
-                            if re.match(r'^\s*-.+:/data/pcap(:.+)?\s*$', line):
-                                # Suricata's reference to the PCAP directory
-                                line = ReplaceBindMountLocation(
-                                    line,
-                                    pcapDir,
-                                    sectionIndents[currentSection] * 3,
-                                )
-
-                            elif re.match(r'^\s*-.+:/var/log/suricata(:.+)?\s*$', line):
-                                # suricata's reference to the suricata-logs directory
-                                line = ReplaceBindMountLocation(
-                                    line,
->>>>>>> 6e30c7c6
                                     suricataLogDir,
                                     sectionIndents[currentSection] * 3,
                                 )
