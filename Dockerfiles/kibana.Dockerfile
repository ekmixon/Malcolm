FROM docker.elastic.co/kibana/kibana-oss:7.6.2

# Copyright (c) 2020 Battelle Energy Alliance, LLC.  All rights reserved.
LABEL maintainer="malcolm.netsec@gmail.com"
LABEL org.opencontainers.image.authors='malcolm.netsec@gmail.com'
LABEL org.opencontainers.image.url='https://github.com/idaholab/Malcolm'
LABEL org.opencontainers.image.documentation='https://github.com/idaholab/Malcolm/blob/master/README.md'
LABEL org.opencontainers.image.source='https://github.com/idaholab/Malcolm'
LABEL org.opencontainers.image.vendor='Idaho National Laboratory'
LABEL org.opencontainers.image.title='malcolmnetsec/kibana-oss'
LABEL org.opencontainers.image.description='Malcolm container providing Kibana (the Apache-licensed variant)'


ARG ELASTICSEARCH_URL="http://elasticsearch:9200"
ARG CREATE_ES_MOLOCH_SESSION_INDEX="true"
ARG MOLOCH_INDEX_PATTERN="sessions2-*"
ARG MOLOCH_INDEX_PATTERN_ID="sessions2-*"
ARG MOLOCH_INDEX_TIME_FIELD="firstPacket"
ARG KIBANA_DEFAULT_DASHBOARD="0ad3d7c2-3441-485e-9dfe-dbb22e84e576"
ARG KIBANA_OFFLINE_REGION_MAPS="false"
ARG KIBANA_OFFLINE_REGION_MAPS_PORT="28991"

ENV CREATE_ES_MOLOCH_SESSION_INDEX $CREATE_ES_MOLOCH_SESSION_INDEX
ENV MOLOCH_INDEX_PATTERN $MOLOCH_INDEX_PATTERN
ENV MOLOCH_INDEX_PATTERN_ID $MOLOCH_INDEX_PATTERN_ID
ENV MOLOCH_INDEX_TIME_FIELD $MOLOCH_INDEX_TIME_FIELD
ENV KIBANA_DEFAULT_DASHBOARD $KIBANA_DEFAULT_DASHBOARD
ENV KIBANA_OFFLINE_REGION_MAPS $KIBANA_OFFLINE_REGION_MAPS
ENV KIBANA_OFFLINE_REGION_MAPS_PORT $KIBANA_OFFLINE_REGION_MAPS_PORT
ENV PATH="/data:${PATH}"
ENV ELASTICSEARCH_URL $ELASTICSEARCH_URL

USER root

ADD kibana/plugin-patches /tmp/plugin-patches
ADD kibana/elastalert-kibana-plugin/server/routes/elastalert.js /tmp/elastalert-server-routes.js

# todo: these extra plugins are kind of gutted right now with 7.x, need to fix

# see https://github.com/walterra/kibana-milestones-vis/issues/9
# curl -sSL -o /tmp/kibana-milestones.zip "https://github.com/walterra/kibana-milestones-vis/releases/download/v7.1.1/kibana-milestones-vis-7.1.1.zip"
#    cd /tmp && \
#    echo "Installing Milestones visualization..." && \
#      unzip kibana-milestones.zip kibana/kibana-milestones-vis/package.json && \
#      sed -i "s/7\.1\.1/7\.6\.2/g" kibana/kibana-milestones-vis/package.json && \
#      zip kibana-milestones.zip kibana/kibana-milestones-vis/package.json && \
#      cd /usr/share/kibana/plugins && \
#      /usr/share/kibana/bin/kibana-plugin install file:///tmp/kibana-milestones.zip --allow-root && \
#      rm -rf /tmp/kibana-milestones.zip /tmp/kibana

# not optimizing in 6.6+ correctly
# curl -sSL -o /tmp/kibana-calendar.zip "https://github.com/aaronoah/kibana_calendar_vis/releases/download/v6.4.0/kibana_calendar_vis-6.4.0.zip"
#    echo "Installing Calendar visualization..." && \
#    unzip kibana-calendar.zip kibana/kibana_calendar_vis/package.json && \
#    sed -i "s/6\.4\.0/6\.6\.0/g" kibana/kibana_calendar_vis/package.json && \
#    zip kibana-calendar.zip kibana/kibana_calendar_vis/package.json && \
#    /usr/share/kibana/bin/kibana-plugin install file:///tmp/kibana-calendar.zip --allow-root && \
#    rm -rf /tmp/kibana-calendar.zip /tmp/kibana && \

RUN curl -sSL -o /tmp/kibana-comments.zip "https://github.com/gwintzer/kibana-comments-app-plugin/releases/download/7.4.0/kibana-comments-app-plugin-7.4.0-latest.zip" && \
      curl -sSL -o /tmp/kibana-swimlane.zip "https://github.com/prelert/kibana-swimlane-vis/releases/download/v7.6.2/prelert_swimlane_vis-7.6.2.zip" && \
      curl -sSL -o /tmp/elastalert-kibana-plugin.zip "https://github.com/bitsensor/elastalert-kibana-plugin/releases/download/1.1.0/elastalert-kibana-plugin-1.1.0-7.5.0.zip" && \
      curl -sSL -o /tmp/kibana-network.zip "https://codeload.github.com/dlumbrer/kbn_network/zip/7-dev" && \
      curl -sSL -o /tmp/kibana-sankey.zip "https://codeload.github.com/mmguero-dev/kbn_sankey_vis/zip/master" && \
      curl -sSL -o /tmp/kibana-drilldown.zip "https://codeload.github.com/mmguero-dev/kibana-plugin-drilldownmenu/zip/master" && \
    yum install -y epel-release && \
      yum update -y && \
      yum install -y curl cronie inotify-tools npm patch psmisc python-requests python-setuptools zip unzip && \
      yum clean all && \
      easy_install supervisor && \
      npm install -g http-server && \
      mkdir -p /var/log/supervisor && \
    cd /tmp && \
    echo "Installing ElastAlert plugin..." && \
      unzip elastalert-kibana-plugin.zip kibana/elastalert-kibana-plugin/package.json kibana/elastalert-kibana-plugin/public/components/main/main.js && \
      sed -i "s/7\.5\.0/7\.6\.2/g" kibana/elastalert-kibana-plugin/package.json && \
      sed -i "s/^import.*eui_theme_light.css.*$//" kibana/elastalert-kibana-plugin/public/components/main/main.js && \
      mkdir -p kibana/elastalert-kibana-plugin/server/routes/ && \
      cp /tmp/elastalert-server-routes.js kibana/elastalert-kibana-plugin/server/routes/elastalert.js && \
      zip elastalert-kibana-plugin.zip \
          kibana/elastalert-kibana-plugin/package.json \
          kibana/elastalert-kibana-plugin/public/components/main/main.js \
          kibana/elastalert-kibana-plugin/server/routes/elastalert.js && \
      cd /usr/share/kibana/plugins && \
      /usr/share/kibana/bin/kibana-plugin install file:///tmp/elastalert-kibana-plugin.zip --allow-root && \
      rm -rf /tmp/elastalert-kibana-plugin.zip /tmp/elastalert.js /tmp/kibana && \
    cd /tmp && \
      echo "Installing Sankey visualization..." && \
      unzip /tmp/kibana-sankey.zip && \
      mkdir ./kibana &&\
      mv ./kbn_sankey_vis-* ./kibana/sankey_vis && \
      cd ./kibana/sankey_vis && \
      sed -i "s/7\.6\.3/7\.6\.2/g" ./package.json && \
      npm install && \
      cd /tmp && \
      zip -r sankey_vis.zip kibana --exclude ./kibana/sankey_vis/.git\* && \
      cd /usr/share/kibana/plugins && \
      /usr/share/kibana/bin/kibana-plugin install file:///tmp/sankey_vis.zip --allow-root && \
      rm -rf /tmp/kibana /tmp/*sankey* && \
    cd /tmp && \
<<<<<<< HEAD
      echo "Installing Drilldown menu plugin..." && \
      unzip /tmp/kibana-drilldown.zip && \
      mkdir ./kibana &&\
      mv ./kibana-plugin-drilldownmenu-* ./kibana/kibana-plugin-drilldownmenu && \
      cd ./kibana/kibana-plugin-drilldownmenu && \
      sed -i "s/7\.6\.2/7\.7\.1/g" ./package.json && \
      npm install && \
      cd /tmp && \
      zip -r drilldown.zip kibana --exclude ./kibana/kibana-plugin-drilldownmenu/.git\* && \
      cd /usr/share/kibana/plugins && \
      /usr/share/kibana/bin/kibana-plugin install file:///tmp/drilldown.zip --allow-root && \
      rm -rf /tmp/kibana /tmp/*drilldown* && \
=======
    echo "Installing Network visualization..." && \
      cd /usr/share/kibana/plugins && \
      unzip /tmp/kibana-network.zip && \
      mv ./kbn_network-* ./network_vis && \
      cd ./network_vis && \
      sed -i "s/7\.5\.2/7\.6\.2/g" ./package.json && \
      rm -rf ./images && \
      patch -p 1 < /tmp/plugin-patches/kbn_network_7.6.x.patch && \
      npm install && \
      rm -rf /tmp/kibana-network.zip && \
>>>>>>> ed6d6957
    cd /tmp && \
    echo "Installing Comments visualization..." && \
      unzip kibana-comments.zip kibana/kibana-comments-app-plugin/package.json && \
      sed -i "s/7\.4\.0/7\.6\.2/g" kibana/kibana-comments-app-plugin/package.json && \
      zip kibana-comments.zip kibana/kibana-comments-app-plugin/package.json && \
      cd /usr/share/kibana/plugins && \
      /usr/share/kibana/bin/kibana-plugin install file:///tmp/kibana-comments.zip --allow-root && \
      rm -rf /tmp/kibana-comments.zip /tmp/kibana && \
    cd /tmp && \
    echo "Installing Swimlanes visualization..." && \
      unzip kibana-swimlane.zip kibana/prelert_swimlane_vis/package.json && \
      sed -i "s/7\.6\.2/7\.6\.2/g" kibana/prelert_swimlane_vis/package.json && \
      zip kibana-swimlane.zip kibana/prelert_swimlane_vis/package.json && \
      cd /usr/share/kibana/plugins && \
      /usr/share/kibana/bin/kibana-plugin install file:///tmp/kibana-swimlane.zip --allow-root && \
      bash -c "find /usr/share/kibana/plugins/prelert_swimlane_vis/ -type f -exec chmod 644 '{}' \;" && \
      rm -rf /tmp/kibana-swimlane.zip /tmp/kibana && \
    rm -rf /tmp/plugin-patches /tmp/elastalert-server-routes.js /tmp/npm-*

ADD kibana/dashboards /opt/kibana/dashboards
ADD kibana/kibana-offline-maps.yml /opt/kibana/config/kibana-offline-maps.yml
ADD kibana/kibana-standard.yml /opt/kibana/config/kibana-standard.yml
ADD kibana/maps /opt/maps
ADD kibana/scripts /data/
ADD kibana/supervisord.conf /etc/supervisord.conf
ADD kibana/zeek_template.json /data/zeek_template.json
ADD shared/bin/cron_env_centos.sh /data/
ADD shared/bin/elastic_search_status.sh /data/

RUN chmod 755 /data/*.sh /data/*.py && \
    chown -R kibana:kibana /opt/kibana/dashboards /opt/maps /opt/kibana/config/kibana*.yml && \
    chmod 400 /opt/maps/* && \
    (echo -e "*/2 * * * * su -c /data/kibana-create-moloch-sessions-index.sh kibana >/dev/null 2>&1\n0 * * * * su -c /data/kibana_index_refresh.py kibana >/dev/null 2>&1\n" | crontab -)

CMD ["/usr/bin/supervisord", "-c", "/etc/supervisord.conf", "-u", "root", "-n"]

# to be populated at build-time:
ARG BUILD_DATE
ARG MALCOLM_VERSION
ARG VCS_REVISION

LABEL org.opencontainers.image.created=$BUILD_DATE
LABEL org.opencontainers.image.version=$MALCOLM_VERSION
LABEL org.opencontainers.image.revision=$VCS_REVISION<|MERGE_RESOLUTION|>--- conflicted
+++ resolved
@@ -98,7 +98,6 @@
       /usr/share/kibana/bin/kibana-plugin install file:///tmp/sankey_vis.zip --allow-root && \
       rm -rf /tmp/kibana /tmp/*sankey* && \
     cd /tmp && \
-<<<<<<< HEAD
       echo "Installing Drilldown menu plugin..." && \
       unzip /tmp/kibana-drilldown.zip && \
       mkdir ./kibana &&\
@@ -111,8 +110,8 @@
       cd /usr/share/kibana/plugins && \
       /usr/share/kibana/bin/kibana-plugin install file:///tmp/drilldown.zip --allow-root && \
       rm -rf /tmp/kibana /tmp/*drilldown* && \
-=======
-    echo "Installing Network visualization..." && \
+    cd /tmp && \
+      echo "Installing Network visualization..." && \
       cd /usr/share/kibana/plugins && \
       unzip /tmp/kibana-network.zip && \
       mv ./kbn_network-* ./network_vis && \
@@ -122,7 +121,6 @@
       patch -p 1 < /tmp/plugin-patches/kbn_network_7.6.x.patch && \
       npm install && \
       rm -rf /tmp/kibana-network.zip && \
->>>>>>> ed6d6957
     cd /tmp && \
     echo "Installing Comments visualization..." && \
       unzip kibana-comments.zip kibana/kibana-comments-app-plugin/package.json && \
