--- conflicted
+++ resolved
@@ -107,11 +107,7 @@
 
 #### Source code
 
-<<<<<<< HEAD
-The files required to build and run Malcolm are available on the [Idaho National Lab's GitHub page](https://github.com/idaholab/Malcolm/tree/master). Malcolm's source code is released under the terms of a permissive open source software license (see see `License.txt` for the terms of its release).
-=======
 The files required to build and run Malcolm are available on the [Idaho National Lab's GitHub page](https://github.com/idaholab/Malcolm/tree/main). Malcolm's source code is released under the terms of a permissive open source software license (see see `License.txt` for the terms of its release).
->>>>>>> dc767845
 
 #### Building Malcolm from scratch
 
@@ -126,59 +122,13 @@
 Malcolm's Docker images are periodically built and hosted on [Docker Hub](https://hub.docker.com/u/malcolmnetsec). If you already have [Docker](https://www.docker.com/) and [Docker Compose](https://docs.docker.com/compose/), these prebuilt images can be pulled by navigating into the Malcolm directory (containing the `docker-compose.yml` file) and running `docker-compose pull` like this:
 ```
 $ docker-compose pull
-Pulling arkime        ... done
-Pulling elasticsearch ... done
-Pulling file-monitor  ... done
-Pulling filebeat      ... done
-Pulling freq          ... done
-Pulling htadmin       ... done
-Pulling kibana        ... done
-Pulling logstash      ... done
-Pulling name-map-ui   ... done
-Pulling nginx-proxy   ... done
-Pulling pcap-capture  ... done
-Pulling pcap-monitor  ... done
-Pulling upload        ... done
-Pulling zeek          ... done
+TODO
 ```
 
 You can then observe that the images have been retrieved by running `docker images`:
 ```
 $ docker images
-REPOSITORY                                          TAG                 IMAGE ID            CREATED             SIZE
-<<<<<<< HEAD
-malcolmnetsec/arkime                                3.2.2               xxxxxxxxxxxx        39 hours ago        683MB
-malcolmnetsec/opensearch                      3.2.2               xxxxxxxxxxxx        40 hours ago        690MB
-malcolmnetsec/file-monitor                          3.2.2               xxxxxxxxxxxx        39 hours ago        470MB
-malcolmnetsec/file-upload                           3.2.2               xxxxxxxxxxxx        39 hours ago        199MB
-malcolmnetsec/filebeat-oss                          3.2.2               xxxxxxxxxxxx        39 hours ago        555MB
-malcolmnetsec/freq                                  3.2.2               xxxxxxxxxxxx        39 hours ago        390MB
-malcolmnetsec/htadmin                               3.2.2               xxxxxxxxxxxx        39 hours ago        180MB
-malcolmnetsec/kibana-helper                         3.2.2               xxxxxxxxxxxx        40 hours ago        141MB
-malcolmnetsec/kibana-od                             3.2.2               xxxxxxxxxxxx        40 hours ago        1.16GB
-malcolmnetsec/logstash-oss                          3.2.2               xxxxxxxxxxxx        39 hours ago        1.41GB
-malcolmnetsec/name-map-ui                           3.2.2               xxxxxxxxxxxx        39 hours ago        137MB
-malcolmnetsec/nginx-proxy                           3.2.2               xxxxxxxxxxxx        39 hours ago        120MB
-malcolmnetsec/pcap-capture                          3.2.2               xxxxxxxxxxxx        39 hours ago        111MB
-malcolmnetsec/pcap-monitor                          3.2.2               xxxxxxxxxxxx        39 hours ago        157MB
-malcolmnetsec/zeek                                  3.2.2               xxxxxxxxxxxx        39 hours ago        887MB
-=======
-malcolmnetsec/arkime                                3.3.0               xxxxxxxxxxxx        39 hours ago        683MB
-malcolmnetsec/elasticsearch-od                      3.3.0               xxxxxxxxxxxx        40 hours ago        690MB
-malcolmnetsec/file-monitor                          3.3.0               xxxxxxxxxxxx        39 hours ago        470MB
-malcolmnetsec/file-upload                           3.3.0               xxxxxxxxxxxx        39 hours ago        199MB
-malcolmnetsec/filebeat-oss                          3.3.0               xxxxxxxxxxxx        39 hours ago        555MB
-malcolmnetsec/freq                                  3.3.0               xxxxxxxxxxxx        39 hours ago        390MB
-malcolmnetsec/htadmin                               3.3.0               xxxxxxxxxxxx        39 hours ago        180MB
-malcolmnetsec/kibana-helper                         3.3.0               xxxxxxxxxxxx        40 hours ago        141MB
-malcolmnetsec/kibana-od                             3.3.0               xxxxxxxxxxxx        40 hours ago        1.16GB
-malcolmnetsec/logstash-oss                          3.3.0               xxxxxxxxxxxx        39 hours ago        1.41GB
-malcolmnetsec/name-map-ui                           3.3.0               xxxxxxxxxxxx        39 hours ago        137MB
-malcolmnetsec/nginx-proxy                           3.3.0               xxxxxxxxxxxx        39 hours ago        120MB
-malcolmnetsec/pcap-capture                          3.3.0               xxxxxxxxxxxx        39 hours ago        111MB
-malcolmnetsec/pcap-monitor                          3.3.0               xxxxxxxxxxxx        39 hours ago        157MB
-malcolmnetsec/zeek                                  3.3.0               xxxxxxxxxxxx        39 hours ago        887MB
->>>>>>> dc767845
+TODO
 ```
 
 #### Import from pre-packaged tarballs
@@ -304,11 +254,7 @@
 |Secure Sockets Layer (SSL) / Transport Layer Security (TLS)|[🔗](https://en.wikipedia.org/wiki/Transport_Layer_Security)|[🔗](https://tools.ietf.org/html/rfc5246)|[✓](https://github.com/arkime/arkime/blob/master/capture/parsers/socks.c)|[✓](https://docs.zeek.org/en/stable/scripts/base/protocols/ssl/main.zeek.html#type-SSL::Info)|
 |Syslog|[🔗](https://en.wikipedia.org/wiki/Syslog)|[🔗](https://tools.ietf.org/html/rfc5424)|[✓](https://github.com/arkime/arkime/blob/master/capture/parsers/tls.c)|[✓](https://docs.zeek.org/en/stable/scripts/base/protocols/syslog/main.zeek.html#type-Syslog::Info)|
 |Tabular Data Stream|[🔗](https://en.wikipedia.org/wiki/Tabular_Data_Stream)|[🔗](https://www.freetds.org/tds.html) [🔗](https://docs.microsoft.com/en-us/openspecs/windows_protocols/ms-tds/b46a581a-39de-4745-b076-ec4dbb7d13ec)|[✓](https://github.com/arkime/arkime/blob/master/capture/parsers/tds.c)|[✓](https://github.com/amzn/zeek-plugin-tds/blob/master/scripts/main.zeek)|
-<<<<<<< HEAD
-|Telnet / remote shell (rsh) / remote login (rlogin)|[🔗](https://en.wikipedia.org/wiki/Telnet)[🔗](https://en.wikipedia.org/wiki/Berkeley_r-commands)|[🔗](https://tools.ietf.org/html/rfc854)[🔗](https://tools.ietf.org/html/rfc1282)|[✓](https://github.com/arkime/arkime/blob/master/capture/parsers/misc.c#L336)|[✓](https://docs.zeek.org/en/current/scripts/base/bif/plugins/Zeek_Login.events.bif.zeek.html)[❋](https://github.com/idaholab/Malcolm/blob/master/zeek/config/login.zeek)|
-=======
 |Telnet / remote shell (rsh) / remote login (rlogin)|[🔗](https://en.wikipedia.org/wiki/Telnet)[🔗](https://en.wikipedia.org/wiki/Berkeley_r-commands)|[🔗](https://tools.ietf.org/html/rfc854)[🔗](https://tools.ietf.org/html/rfc1282)|[✓](https://github.com/arkime/arkime/blob/master/capture/parsers/misc.c#L336)|[✓](https://docs.zeek.org/en/current/scripts/base/bif/plugins/Zeek_Login.events.bif.zeek.html)[❋](https://github.com/idaholab/Malcolm/blob/main/zeek/config/login.zeek)|
->>>>>>> dc767845
 |TFTP (Trivial File Transfer Protocol)|[🔗](https://en.wikipedia.org/wiki/Trivial_File_Transfer_Protocol)|[🔗](https://tools.ietf.org/html/rfc1350)||[✓](https://github.com/zeek/spicy-analyzers/blob/main/analyzer/protocol/tftp/tftp.zeek)|
 |WireGuard|[🔗](https://en.wikipedia.org/wiki/WireGuard)|[🔗](https://www.wireguard.com/protocol/)[🔗](https://www.wireguard.com/papers/wireguard.pdf)||[✓](https://github.com/zeek/spicy-analyzers/tree/main/analyzer/protocol/wireguard/main.zeek)|
 |various tunnel protocols (e.g., GTP, GRE, Teredo, AYIYA, IP-in-IP, etc.)|[🔗](https://en.wikipedia.org/wiki/Tunneling_protocol)||[✓](https://github.com/arkime/arkime/blob/master/capture/packet.c)|[✓](https://docs.zeek.org/en/stable/scripts/base/frameworks/tunnels/main.zeek.html#type-Tunnel::Info)|
@@ -326,11 +272,7 @@
 
 ## <a name="Development"></a>Development
 
-<<<<<<< HEAD
-Checking out the [Malcolm source code](https://github.com/idaholab/Malcolm/tree/master) results in the following subdirectories in your `malcolm/` working copy:
-=======
 Checking out the [Malcolm source code](https://github.com/idaholab/Malcolm/tree/main) results in the following subdirectories in your `malcolm/` working copy:
->>>>>>> dc767845
 
 * `Dockerfiles` - a directory containing build instructions for Malcolm's docker images
 * `docs` - a directory containing instructions and documentation
@@ -384,8 +326,11 @@
 * `malcolmnetsec/file-upload` (based on `debian:buster-slim`)
 * `malcolmnetsec/freq` (based on `debian:buster-slim`)
 * `malcolmnetsec/htadmin` (based on `debian:buster-slim`)
+
+TODO:
 * `malcolmnetsec/kibana-od` (based on `amazon/opendistro-for-elasticsearch-kibana`)
 * `malcolmnetsec/kibana-helper` (based on `alpine:3.12`)
+
 * `malcolmnetsec/logstash-oss` (based on `docker.elastic.co/logstash/logstash-oss`)
 * `malcolmnetsec/name-map-ui` (based on `alpine:3.12`)
 * `malcolmnetsec/nginx-proxy` (based on `alpine:3.12`)
@@ -902,22 +847,14 @@
 
 ### <a name="Hedgehog"></a>Using a network sensor appliance
 
-<<<<<<< HEAD
-A remote network sensor appliance can be used to monitor network traffic, capture PCAP files, and forward Zeek logs, Arkime sessions, or other information to Malcolm. [Hedgehog Linux](https://github.com/idaholab/Malcolm/tree/master/sensor-iso/) is a Debian-based operating system built to
-=======
 A remote network sensor appliance can be used to monitor network traffic, capture PCAP files, and forward Zeek logs, Arkime sessions, or other information to Malcolm. [Hedgehog Linux](https://github.com/idaholab/Malcolm/tree/main/sensor-iso/) is a Debian-based operating system built to
->>>>>>> dc767845
 
 * monitor network interfaces
 * capture packets to PCAP files
 * detect file transfers in network traffic and extract and scan those files for threats
 * generate and forward Zeek logs, Arkime sessions, and other information to [Malcolm](https://github.com/idaholab/malcolm)
 
-<<<<<<< HEAD
-Please see the [Hedgehog Linux README](https://github.com/idaholab/Malcolm/blob/master/sensor-iso/README.md) for more information.
-=======
 Please see the [Hedgehog Linux README](https://github.com/idaholab/Malcolm/blob/main/sensor-iso/README.md) for more information.
->>>>>>> dc767845
 
 ### <a name="ZeekForward"></a>Manually forwarding Zeek logs from an external source
 
@@ -1549,11 +1486,7 @@
 
 ```
 …
-<<<<<<< HEAD
-Finished, created "/malcolm-build/malcolm-iso/malcolm-3.2.2.iso"
-=======
 Finished, created "/malcolm-build/malcolm-iso/malcolm-3.3.0.iso"
->>>>>>> dc767845
 …
 ```
 
@@ -1740,11 +1673,7 @@
 
 ## <a name="InstallationExample"></a>Installation example using Ubuntu 20.04 LTS
 
-<<<<<<< HEAD
-Here's a step-by-step example of getting [Malcolm from GitHub](https://github.com/idaholab/Malcolm/tree/master), configuring your system and your Malcolm instance, and running it on a system running Ubuntu Linux. Your mileage may vary depending on your individual system configuration, but this should be a good starting point.
-=======
 Here's a step-by-step example of getting [Malcolm from GitHub](https://github.com/idaholab/Malcolm/tree/main), configuring your system and your Malcolm instance, and running it on a system running Ubuntu Linux. Your mileage may vary depending on your individual system configuration, but this should be a good starting point.
->>>>>>> dc767845
 
 The commands in this example should be executed as a non-root user.
 
@@ -1923,76 +1852,18 @@
 For now, rather than [build Malcolm from scratch](#Build), we'll pull images from [Docker Hub](https://hub.docker.com/u/malcolmnetsec):
 ```
 user@host:~/Malcolm$ docker-compose pull
-Pulling elasticsearch ... done
-Pulling file-monitor  ... done
-Pulling filebeat      ... done
-Pulling freq          ... done
-Pulling htadmin       ... done
-Pulling kibana        ... done
-Pulling logstash      ... done
-Pulling arkime        ... done
-Pulling name-map-ui   ... done
-Pulling nginx-proxy   ... done
-Pulling pcap-capture  ... done
-Pulling pcap-monitor  ... done
-Pulling upload        ... done
-Pulling zeek          ... done
+TODO
 
 user@host:~/Malcolm$ docker images
 REPOSITORY                                          TAG                 IMAGE ID            CREATED             SIZE
-<<<<<<< HEAD
-malcolmnetsec/arkime                                3.2.2               xxxxxxxxxxxx        39 hours ago        683MB
-malcolmnetsec/opensearch                      3.2.2               xxxxxxxxxxxx        40 hours ago        690MB
-malcolmnetsec/file-monitor                          3.2.2               xxxxxxxxxxxx        39 hours ago        470MB
-malcolmnetsec/file-upload                           3.2.2               xxxxxxxxxxxx        39 hours ago        199MB
-malcolmnetsec/filebeat-oss                          3.2.2               xxxxxxxxxxxx        39 hours ago        555MB
-malcolmnetsec/freq                                  3.2.2               xxxxxxxxxxxx        39 hours ago        390MB
-malcolmnetsec/htadmin                               3.2.2               xxxxxxxxxxxx        39 hours ago        180MB
-malcolmnetsec/kibana-helper                         3.2.2               xxxxxxxxxxxx        40 hours ago        141MB
-malcolmnetsec/kibana-od                             3.2.2               xxxxxxxxxxxx        40 hours ago        1.16GB
-malcolmnetsec/logstash-oss                          3.2.2               xxxxxxxxxxxx        39 hours ago        1.41GB
-malcolmnetsec/name-map-ui                           3.2.2               xxxxxxxxxxxx        39 hours ago        137MB
-malcolmnetsec/nginx-proxy                           3.2.2               xxxxxxxxxxxx        39 hours ago        120MB
-malcolmnetsec/pcap-capture                          3.2.2               xxxxxxxxxxxx        39 hours ago        111MB
-malcolmnetsec/pcap-monitor                          3.2.2               xxxxxxxxxxxx        39 hours ago        157MB
-malcolmnetsec/zeek                                  3.2.2               xxxxxxxxxxxx        39 hours ago        887MB
-=======
-malcolmnetsec/arkime                                3.3.0               xxxxxxxxxxxx        39 hours ago        683MB
-malcolmnetsec/elasticsearch-od                      3.3.0               xxxxxxxxxxxx        40 hours ago        690MB
-malcolmnetsec/file-monitor                          3.3.0               xxxxxxxxxxxx        39 hours ago        470MB
-malcolmnetsec/file-upload                           3.3.0               xxxxxxxxxxxx        39 hours ago        199MB
-malcolmnetsec/filebeat-oss                          3.3.0               xxxxxxxxxxxx        39 hours ago        555MB
-malcolmnetsec/freq                                  3.3.0               xxxxxxxxxxxx        39 hours ago        390MB
-malcolmnetsec/htadmin                               3.3.0               xxxxxxxxxxxx        39 hours ago        180MB
-malcolmnetsec/kibana-helper                         3.3.0               xxxxxxxxxxxx        40 hours ago        141MB
-malcolmnetsec/kibana-od                             3.3.0               xxxxxxxxxxxx        40 hours ago        1.16GB
-malcolmnetsec/logstash-oss                          3.3.0               xxxxxxxxxxxx        39 hours ago        1.41GB
-malcolmnetsec/name-map-ui                           3.3.0               xxxxxxxxxxxx        39 hours ago        137MB
-malcolmnetsec/nginx-proxy                           3.3.0               xxxxxxxxxxxx        39 hours ago        120MB
-malcolmnetsec/pcap-capture                          3.3.0               xxxxxxxxxxxx        39 hours ago        111MB
-malcolmnetsec/pcap-monitor                          3.3.0               xxxxxxxxxxxx        39 hours ago        157MB
-malcolmnetsec/zeek                                  3.3.0               xxxxxxxxxxxx        39 hours ago        887MB
->>>>>>> dc767845
+TODO
 ```
 
 Finally, we can start Malcolm. When Malcolm starts it will stream informational and debug messages to the console. If you wish, you can safely close the console or use `Ctrl+C` to stop these messages; Malcolm will continue running in the background.
 ```
 user@host:~/Malcolm$ ./scripts/start
 Creating network "malcolm_default" with the default driver
-Creating malcolm_elasticsearch_1 ... done
-Creating malcolm_file-monitor_1  ... done
-Creating malcolm_filebeat_1      ... done
-Creating malcolm_freq_1          ... done
-Creating malcolm_htadmin_1       ... done
-Creating malcolm_kibana_1        ... done
-Creating malcolm_logstash_1      ... done
-Creating malcolm_name-map-ui_1   ... done
-Creating malcolm_arkime_1        ... done
-Creating malcolm_nginx-proxy_1   ... done
-Creating malcolm_pcap-capture_1  ... done
-Creating malcolm_pcap-monitor_1  ... done
-Creating malcolm_upload_1        ... done
-Creating malcolm_zeek_1          ... done
+TODO
 
 In a few minutes, Malcolm services will be accessible via the following URLs:
 ------------------------------------------------------------------------------
